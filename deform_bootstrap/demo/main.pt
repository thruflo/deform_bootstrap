--- conflicted
+++ resolved
@@ -12,17 +12,6 @@
     <link rel="stylesheet" href="${app_url}/pygments.css" type="text/css" />
     <link rel="stylesheet" href="${app_url}/static-deform_bootstrap/bootstrap.min.css" type="text/css" media="screen" charset="utf-8" />
 
-<<<<<<< HEAD
-    <script src="${app_url}/static-deform_bootstrap/jquery.min.js" type="text/javascript"></script>
-    <script src="${app_url}/static-deform_bootstrap/jquery.form.js" type="text/javascript"></script>
-    <script src="${app_url}/static-deform_bootstrap/jquery-ui-1.8.18.custom.min.js" type="text/javascript"></script>    
-    <script src="${app_url}/static-deform_bootstrap/jquery.maskedinput-1.3.js" type="text/javascript"></script>    
-    <script src="${app_url}/static-deform_bootstrap/jquery-ui-timepicker-addon.js" type="text/javascript"></script>
-    <script src="${request.static_url('deform:static/tinymce/jscripts/tiny_mce/tiny_mce.js')}" type="text/javascript"></script>    
-    <script src="${request.static_url('deform:static/scripts/deform.js')}" type="text/javascript"></script>    
-    <script src="${app_url}/static-deform_bootstrap/bootstrap.min.js" type="text/javascript"></script>
-    <script src="${app_url}/static-deform_bootstrap/bootstrap-typeahead.js" type="text/javascript"></script>
-=======
     <!-- Widget requirements -->
     <tal:block repeat="reqt css_links|[]">
       <link rel="stylesheet" href="${static}/${reqt}" type="text/css" />
@@ -30,7 +19,6 @@
     <tal:block repeat="reqt js_links|[]">
       <script type="text/javascript" src="${static}/${reqt}"></script>
     </tal:block>
->>>>>>> 3fb4c6c8
 
     <!-- Le HTML5 shim, for IE6-8 support of HTML elements -->
     <!--[if lt IE 9]>
